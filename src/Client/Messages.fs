--- conflicted
+++ resolved
@@ -3,16 +3,6 @@
 open System
 open ServerCode.Domain
 
-<<<<<<< HEAD
-type AppMsg = 
-| LoggedIn
-| LoggedOut
-| StorageFailure of exn
-| OpenLogIn
-| LoginMsg of LoginMsg
-| WishListMsg of WishListMsg
-| Logout
-=======
 /// The messages processed during login 
 type LoginMsg =
   | GetTokenSuccess of string
@@ -20,7 +10,6 @@
   | SetPassword of string
   | AuthError of exn
   | ClickLogIn
->>>>>>> 571a85ec
 
 /// The different messages processed when interacting with the wish list
 type WishListMsg =
@@ -36,6 +25,8 @@
 /// The different messages processed by the application
 type AppMsg = 
   | LoggedIn
+  | LoggedOut
+  | StorageFailure of exn
   | OpenLogIn
   | LoginMsg of LoginMsg
   | WishListMsg of WishListMsg
